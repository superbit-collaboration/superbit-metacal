--- conflicted
+++ resolved
@@ -41,11 +41,7 @@
 parser.add_argument('-truth_file', type=str, default=None,
                     help='Truth file containing redshift information')
 parser.add_argument('-nfw_file', type=str, default=None,
-<<<<<<< HEAD
-                    help='Theory NFW shear catalog')
-=======
                     help='Reference NFW shear catalog')
->>>>>>> efcb06c8
 parser.add_argument('--overwrite', action='store_true', default=False,
                     help='Set to overwrite output files')
 parser.add_argument('--vb', action='store_true', default=False,
@@ -224,7 +220,6 @@
         return
 
 
-<<<<<<< HEAD
     def transform_shears(self, outdir, overwrite=False):
         '''
         Create instance of ShearCalc class
@@ -237,11 +232,6 @@
             'g1': self.g1,
             'g2': self.g2
             }
-=======
-        Failed shape measurements with g1/g2 = -999999 get filtered out
-
-        """
->>>>>>> efcb06c8
 
         xc = self.annular_info['nfw_center'][0]
         yc = self.annular_info['nfw_center'][1]
@@ -268,28 +258,18 @@
         return
 
     def redshift_select(self):
-<<<<<<< HEAD
-        '''
-=======
-        """
->>>>>>> efcb06c8
+        '''
         Select background galaxies from larger transformed shear catalog:
             - Load in truth file
             - Select background galaxies behind galaxy cluster
             - Match in RA/Dec to transformed shear catalog
             - Filter self.r, self.gtan, self.gcross to be background-only
-<<<<<<< HEAD
             - Also store the number of galaxies injected into simulation
         '''
 
         truth_file = self.cat_info['truth_file']
-=======
-
-        """
-
-        # It might make more sense to open this file at the same time as the annular catalog,
-        # but at least here it's obvious why the file is being opened.
-
+
+ 
         truth_file = self.cat_info['truth_file']
 
         try:
@@ -328,13 +308,11 @@
 
 
     def compute_profile(self, outfile, overwrite=False):
-
-        """
+        '''
         Computes mean tangential and cross shear of background (redshift-filtered)
         galaxies in azimuthal bins
 
-        """
->>>>>>> efcb06c8
+        '''
 
         try:
             truth = Table.read(truth_file)
@@ -536,7 +514,6 @@
             )
 
 
-<<<<<<< HEAD
         # Repeat calculation if an nfw table is supplied, and also compute shear bias
         # Separating out the NFW loop significantly slows the code...
         if nfw_tab is not None:
@@ -570,9 +547,7 @@
             # Compute shear bias relative to reference NFW
             compute_shear_bias(profile_tab=table)
 
-=======
         print(f'Writing out shear profile catalog to {outfile}')
->>>>>>> efcb06c8
         table.write(outfile, format='fits', overwrite=overwrite)
 
         # Print to stdio for quickcheck -- open to better formatting if it exists
@@ -584,22 +559,23 @@
             print(f'{e.as_void()}')
 
 
-        return
-
-<<<<<<< HEAD
-
-
-    def plot_profile(self, cat_file, truth_file, plot_file):
-=======
-    def plot_profile(self, cat_file, plot_file):
-
-        plotter = ShearProfilePlotter(cat_file)
->>>>>>> efcb06c8
-
-        print(f'Plotting shear profile to {plot_file}')
-        plotter.plot_tan_profile(outfile=plot_file, plot_truth=True)
-
-        return
+        return table
+
+    def plot_profile(self, profile_tab, plotfile, nfw_tab=None):
+
+        if nfw_tab is not None:
+            plot_truth = True
+        else:
+            plot_truth = False
+
+        plotter = ShearProfilePlotter(profile_tab)
+
+
+        print(f'Plotting shear profile to {plotfile}')
+        plotter.plot_tan_profile(outfile=plotfile, plot_truth=plot_truth)
+
+        return
+    
 
     def run(self, outfile, plotfile, overwrite=False):
 
@@ -610,29 +586,21 @@
 
         # Compute gtan/gx
         self.transform_shears(outdir, overwrite=overwrite)
-<<<<<<< HEAD
-
-        # Select background galaxies using reshifts
+
+        # Select background galaxies by redshifts
         gal_redshifts = self.redshift_select()
-=======
-        self.redshift_select()
-        self.compute_profile(outfile, overwrite=overwrite)
-        self.plot_profile(outfile, plotfile)
->>>>>>> efcb06c8
-
-        # Resample reference NFW file to match redshift distribution of galaxies
-        # nfw_tab is just None if no NFW file was supplied
+
+    
+        # Resample NFW file (if supplied) to match galaxy redshift distribution; otherwise return None
         nfw_tab = self.process_nfw(gal_redshifts, outdir=outdir, overwrite=overwrite)
 
         # Compute azimuthally averaged shear profiles
         profile_tab = self.compute_profile(outfile, nfw_tab, overwrite=overwrite)
 
-        # If an NFW object is given, compute shear bias and add to meta
-        #if self.nfw_file is not None:
-        #    self.compute_shear_bias(profile_tab)
-
-        # plotting function stil needs to be refactored...
-        #
+        # Plot results
+        self.plot_profile(profile_tab, plotfile, nfw_tab=nfw_tab)
+
+        
         return
 
 def print_header(args):

--- conflicted
+++ resolved
@@ -14,7 +14,7 @@
 import pudb, pdb
 from esutil import htm
 
-from shear_plots import ShearProfilePlotter
+# from superbit_lensing.shear_profiles.shear_plots import ShearProfilePlotter
 
 parser = ArgumentParser()
 
@@ -41,11 +41,7 @@
 parser.add_argument('-truth_file', type=str, default=None,
                     help='Truth file containing redshift information')
 parser.add_argument('-nfw_file', type=str, default=None,
-<<<<<<< HEAD
                     help='Theory NFW shear catalog')
-=======
-                    help='Reference NFW shear catalog')
->>>>>>> ed19c1fb
 parser.add_argument('--overwrite', action='store_true', default=False,
                     help='Set to overwrite output files')
 parser.add_argument('--vb', action='store_true', default=False,
@@ -224,7 +220,6 @@
         return
 
 
-<<<<<<< HEAD
     def transform_shears(self, outdir, overwrite=False):
         '''
         Create instance of ShearCalc class
@@ -237,9 +232,6 @@
             'g1': self.g1,
             'g2': self.g2
             }
-=======
-        """
->>>>>>> ed19c1fb
 
         xc = self.annular_info['nfw_center'][0]
         yc = self.annular_info['nfw_center'][1]
@@ -259,24 +251,18 @@
             names=['x', 'y', 'r', 'gcross', 'gtan']
             )
 
-        run_name = self.run_name
-        outfile = os.path.join(outdir, f'{run_name}_transformed_shear_tab.fits')
+        outfile = os.path.join(outdir, 'transformed_shear_tab.fits')
         newtab.write(outfile, format='fits', overwrite=overwrite)
 
         return
 
     def redshift_select(self):
-<<<<<<< HEAD
-        '''
-=======
-        """
->>>>>>> ed19c1fb
+        '''
         Select background galaxies from larger transformed shear catalog:
             - Load in truth file
             - Select background galaxies behind galaxy cluster
             - Match in RA/Dec to transformed shear catalog
             - Filter self.r, self.gtan, self.gcross to be background-only
-<<<<<<< HEAD
             - Also store the number of galaxies injected into simulation
         '''
 
@@ -362,7 +348,7 @@
 
         # sample according to number of galaxies injected into the simulations
         pseudo_nfw = rng.choice(nfw, size=self.n_truth_gals, replace=False)
-        
+
         n_selec,bin_edges=np.histogram(gal_redshifts,bins=100,\
             range=[gal_redshifts.min(),gal_redshifts.max()])
         n_nfw,bin_edges_nfw=np.histogram(pseudo_nfw['redshift'],bins=100,\
@@ -443,59 +429,6 @@
         Computes mean tangential and cross shear of background (redshift-filtered)
         galaxies in azimuthal bins
         '''
-=======
-
-        """
-
-        # It might make more sense to open this file at the same time as the annular catalog,
-        # but at least here it's obvious why the file is being opened.
-
-        truth_file = self.cat_info['truth_file']
-
-        try:
-            truth = Table.read(truth_file)
-            if self.vb is True:
-                print(f'Read in truth file {truth_file}')
-
-        except FileNotFoundError as fnf_err:
-            print(f'truth catalog {truth_file} not found, check name/type?')
-            raise fnf_err
-
-        cluster_gals = truth[truth['obj_class']=='cluster_gal']
-        cluster_redshift = np.mean(cluster_gals['redshift'])
-
-        truth_bg_gals = truth[truth['redshift'] > cluster_redshift]
-
-        truth_bg_matcher = htm.Matcher(16,
-                                        ra = truth_bg_gals['ra'],
-                                        dec = truth_bg_gals['dec']
-                                        )
-
-        ann_file_ind, truth_bg_ind, dist = truth_bg_matcher.match(
-                                            ra = self.ra,
-                                            dec = self.dec,
-                                            maxmatch = 1,
-                                            radius = 1./3600.
-                                            )
-
-        print(f'# {len(dist)} of {len(self.ra)} objects matched to truth background galaxies')
-
-        self.gtan = self.gtan[ann_file_ind]
-        self.gcross = self.gcross[ann_file_ind]
-        self.r = self.r[ann_file_ind]
-
-        return
-
-
-    def compute_profile(self, outfile, overwrite=False):
-
-        """
-        Computes mean tangential and cross shear of background (redshift-filtered)
-        galaxies in azimuthal bins
-
-        """
->>>>>>> ed19c1fb
-
         minrad = self.annular_info['rad_args'][0]
         maxrad = self.annular_info['rad_args'][1]
         num_bins = self.annular_info['nbins']
@@ -535,7 +468,6 @@
             )
 
 
-<<<<<<< HEAD
         # Repeat calculation if an nfw table is supplied, and also compute shear bias
         # Separating out the NFW loop significantly slows the code...
         if nfw_tab is not None:
@@ -569,9 +501,6 @@
             # Compute shear bias relative to reference NFW
             compute_shear_bias(profile_tab=table)
 
-=======
-        print(f'Writing out shear profile catalog to {outfile}')
->>>>>>> ed19c1fb
         table.write(outfile, format='fits', overwrite=overwrite)
 
         # Print to stdio for quickcheck -- open to better formatting if it exists
@@ -585,18 +514,12 @@
 
         return
 
-<<<<<<< HEAD
 
 
     def plot_profile(self, cat_file, truth_file, plot_file):
-=======
-    def plot_profile(self, cat_file, plot_file):
-
-        plotter = ShearProfilePlotter(cat_file)
->>>>>>> ed19c1fb
-
-        print(f'Plotting shear profile to {plot_file}')
-        plotter.plot_tan_profile(outfile=plot_file, plot_truth=True)
+
+        # plotter = ShearProfilePlotter(cat_file, truth_file)
+        # plotter.plot(plot_file)
 
         return
 
@@ -609,7 +532,6 @@
 
         # Compute gtan/gx
         self.transform_shears(outdir, overwrite=overwrite)
-<<<<<<< HEAD
 
         # Select background galaxies using reshifts
         gal_redshifts = self.redshift_select()
@@ -626,13 +548,7 @@
         #    self.compute_shear_bias(profile_tab)
 
         # plotting function stil needs to be refactored...
-        # self.plot_profile(plotfile)
-=======
-        self.redshift_select()
-        self.compute_profile(outfile, overwrite=overwrite)
-        self.plot_profile(outfile, plotfile)
->>>>>>> ed19c1fb
-
+        #
         return
 
 def print_header(args):

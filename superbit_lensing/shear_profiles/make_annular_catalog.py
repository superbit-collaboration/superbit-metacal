--- conflicted
+++ resolved
@@ -362,15 +362,10 @@
             p = f'{self.run_name}_'
         else:
             p = ''
-<<<<<<< HEAD
-        outfile = os.path.join(self.outdir, f'{p}_annular_shear_tab.fits')
-        plotfile = os.path.join(self.outdir, f'{p}_tan_shear.pdf')
-
-=======
 
         outfile = os.path.join(self.outdir, f'{p}shear_profile_cat.fits')
-        plotfile = os.path.join(self.outdir, f'shear_profile.pdf')
->>>>>>> ed19c1fb
+        plotfile = os.path.join(self.outdir, f'{p}shear_profile.pdf')
+
         self.compute_tan_shear_profile(outfile, plotfile, overwrite=overwrite, vb=vb)
 
         return

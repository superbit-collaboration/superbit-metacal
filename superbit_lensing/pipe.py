--- conflicted
+++ resolved
@@ -511,14 +511,9 @@
 
 class ShearProfileModule(SuperBITModule):
     _req_fields = ['se_file', 'mcal_file', 'outfile']
-<<<<<<< HEAD
     _opt_fields = ['outdir', 'run_name', 'truth_file', 'nfw_file', 'Nresample',
                    'rmin', 'rmax', 'nbins']
-    _flag_fields = ['overwrite', 'vb']
-=======
-    _opt_fields = ['outdir', 'run_name','truth_file','nfw_file']
     _flag_fields = ['overwrite', 'vb', 'redshift_select']
->>>>>>> 7ddf50e6
 
     def __init__(self, name, config):
         super(ShearProfileModule, self).__init__(name, config)

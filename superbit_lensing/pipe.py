from abc import ABC, abstractmethod
import os
import yaml
import logging
import subprocess

import utils
from diagnostics import build_diagnostics

import pudb

class SuperBITModule(dict):
    '''
    Class for an arbitrary module in the SuperBIT weak lensing pipeline

    These modules are not intended to be run on their own, but as components
    called in the `SuperBITPipeline` class

    The pipeline handles the usual things like logging, verbosity, etc.
    '''

    _req_fields = []
    _opt_fields = []

    def __init__(self, name, config, set_defaults=False):

        self.name = name

        if not isinstance(config, dict):
            raise TypeError(f'The passed config for module {name} was not a dict!')

        self._config = config
        self._check_config(set_defaults=set_defaults)

        self.diagnostics = build_diagnostics(name, config)

        return

    def _check_config(self, set_defaults=False):
        '''
        Make sure all required elements of the module config are present.
        '''

        # Check that required fields are there
        for field in self._req_fields:
            if field not in self._config.keys():
                raise KeyError(f'Field "{field}" must be present in the {self.name} config!')

        # Make sure there are no surprises
        for field in self._config.keys():
            if (field not in self._req_fields) and (field not in self._opt_fields):
                raise KeyError(f'{field} is not a valid field for the {self.name} module!')

        # Make sure all fields are at least initialized to None
        if set_defaults is True:
            for field in self._opt_fields:
                if field not in self._config.keys():
                    self._config[field] = None

        # anything else?
        # ...

        return

    def _run_setup(self, logprint):
        logprint(f'Starting module {self.name}')

        # ...

        return

    def _setup_options(self, run_options):
        options = ''
        for opt in self._opt_fields:
            if opt in self._config:
                options += f' --{opt}={self._config[opt]}'

        vb = ' -v' if run_options['vb'] is True else ''
        options += vb

        return options

    def _run_cleanup(self, logprint):

        logprint(f'Module {self.name} completed succesfully')

        # ...
        return

    @abstractmethod
    def run(self, run_options, logprint):
        pass

    def run_diagnostics(self, run_options, logprint):
        self.diagnostics.run(run_options, logprint)

        return

    def _run_command(self, cmd, logprint):
        '''
        Run bash command
        '''

        logprint(f'\n{cmd}\n')

        # for live prints but no error handling:
        # process = subprocess.Popen(cmd.split(),
        #                            stdout=subprocess.PIPE,
        #                            stderr=subprocess.PIPE,
        #                            bufsize=1)

        # for line in iter(process.stdout.readline, b''):
        #     logprint(line.decode('utf-8').replace('\n', ''))

        # output, error = process.communicate()

        args = [cmd.split()]
        kwargs = {'stdout':subprocess.PIPE,
                  # TODO: check this!
                  # 'stderr':subprocess.PIPE,
                  'stderr':subprocess.STDOUT,
                  'bufsize':1}
        with subprocess.Popen(*args, **kwargs) as process:
            try:
                for line in iter(process.stdout.readline, b''):
                    logprint(utils.decode(line).replace('\n', ''))

                stdout, stderr = process.communicate()

            except:
                process.kill()
                raise
                # stdout, stderr = process.communicate()
                # logprint('\n'+utils.decode(stderr))

                # return 1
                # process.kill()

            rc = process.poll()

            if rc:
                # stdout, stderr = process.communicate()
                err = subprocess.CalledProcessError(rc,
                                                    process.args,
                                                    output=stdout,
                                                    stderr=stderr)

                logprint('\n'+utils.decode(err.stderr))
                raise err

                # return rc

        # try:
        #     process = subprocess.run(cmd.split(),
        #                              stdout=subprocess.PIPE,
        #                              stderr=subprocess.PIPE,
        #                              # stderr=subprocess.PIPE,
        #                              # stderr=subprocess.STDOUT,
        #                              bufsize=1,
        #                              check=True)
        # except subprocess.CalledProcessError as e:
        #     logprint(e.stderr)
        #     return 1

        # output, error = process.communicate()
        # rc = process.returncode

        # if rc != 0:
        #     logprint(f'call returned in error with rc={rc}:')
        #     logprint(output)
        #     logprint(error)
        #     return rc

        # process.wait()

        # now get the return code from the executed process
        # streamdata = process.communicate()[0]
        # res = process.communicate()
        rc = process.returncode

        # process.stdout.close()

        return rc

    def __getitem__(self, key):
        val = self._config.__getitem__(self, key)

        return val

    def __setitem__(self, key, val):

        self._config.__setitem__(self, key, val)

        return

class SuperBITPipeline(SuperBITModule):

    # We abuse the required fields variable a bit here, as
    # the pipeline module is atypical.
    _req_fields = ['run_options']
    _req_run_options_fields = ['run_name', 'order', 'vb']

    # _opt_fields = {get_module_types().keys()}
    _opt_fields = [] # Gets setup in constructor
    _opt_run_options_fields = ['ncores', 'run_diagnostics']

    def __init__(self, config_file, log=None):

        config = utils.read_yaml(config_file)

        self._setup_opt_fields()

        super(SuperBITPipeline, self).__init__('pipeline',
                                               config)
                                               # set_defaults=False)
        self._check_config()

        self.log = log
        self.vb = self._config['run_options']['vb']

        self.logprint = utils.LogPrint(log, self.vb)

        if self._config['run_options']['ncores'] is None:
            # use half available cores by default
            ncores = os.cpu_count() #// 2
            self._config['run_options']['ncores'] = ncores
            self.logprint(f'`ncores` was not set; using all available ({ncores})')

        col = 'run_diagnostics'
        if col in self._config['run_options']:
            self.do_diagnostics = self._config['run_options'][col]
        else:
            self.do_diagnostics = False
            self._config['run_options'][col] = False

        module_names = list(self._config['run_options']['order'])
        # module_names.remove('run_options') # Not really a module

        self.modules = []
        for name in module_names:
            self.modules.append(build_module(name,
                                             self._config[name],
                                             self.logprint))

        return

    def _check_config(self, set_defaults=False):
        '''
        Make sure all required elements of the module config are present.
        '''

        # super(SuperBITPipeline, self)._check_config(set_defaults=set_defaults)

        # The pipeline module required fields variable is a bit special
        for field in self._req_run_options_fields:
            if field not in self._config['run_options'].keys():
                raise KeyError(f'Must have an entry for "{field}" in the "run_options" ' + \
                'field for the {self.name} config!')

        if set_defaults is True:
            for field in self._opt_run_options_fields:
                if field not in self._config['run_options'].keys():
                    self._config['run_options'][field] = None

        return

    def _setup_opt_fields(cls):
        cls._opt_fields = MODULE_TYPES.keys()

        return

    def run(self):
        '''
        Run each module in order
        '''

        self.logprint('\nStarting pipeline run\n')
        for module in self.modules:
            rc = module.run(self._config['run_options'], self.logprint)

            if rc !=0:
                self.logprint.warning(f'Exception occured during {module.name}.run()')
                return 1

            if self.do_diagnostics is True:
                module.run_diagnostics(self._config['run_options'], self.logprint)

        self.logprint('\nFinished pipeline run')

        return 0

class GalSimModule(SuperBITModule):
    _req_fields = ['config_file', 'outdir']
    _opt_fields = ['config_dir', 'vb', 'use_mpi', 'use_srun', 'run_name',
                   'clobber']

    def __init__(self, name, config):
        super(GalSimModule, self).__init__(name, config)

        self.gs_config_path = None
        self.gs_config = None

        return

    def run(self, run_options, logprint):
        '''
        Relevant type checks and param init's have already
        taken place
        '''

        logprint(f'\nRunning module {self.name}\n')
        logprint(f'config:\n{self._config}')

        self.gs_config_path = os.path.join(self._config['config_dir'],
                                           self._config['config_file'])
        self.gs_config = utils.read_yaml(self.gs_config_path) # Do we need this?

        cmd = self._setup_run_command(run_options)

        rc = self._run_command(cmd, logprint)
        # rc = utils.run_command(cmd, logprint)

        return rc

    def _setup_run_command(self, run_options):

        galsim_dir = os.path.join(utils.MODULE_DIR, 'galsim')
        galsim_filepath = os.path.join(galsim_dir, 'mock_superBIT_data.py')

        outdir = self._config['outdir']
        base = f'python {galsim_filepath} {self.gs_config_path} --outdir={outdir}'

        # options = self._setup_options(run_options)
        options = ''

        if 'run_name' not in self._config:
            run_name = run_options['run_name']
            options += f' --run_name={run_name}'

        if 'clobber' in self._config:
            options += ' --clobber'

        if run_options['vb'] is True:
            options += ' -v'

        cmd = base + options

        ncores = run_options['ncores']
        if ncores > 1:
            if hasattr(self._config, 'use_mpi'):
                if self._config['use_mpi'] is True:
                    cmd = f'mpiexec -n {ncores} ' + cmd
<<<<<<< HEAD
=======
            if hasattr(self._config, 'use_srun'):
                if self._config['use_srun'] is True:
                    cmd = f'srun --mpi=pmix ' + cmd
>>>>>>> 43d7f6cf
            else:
                cmd = cmd + f' --ncores={ncores}'

        return cmd

class MedsmakerModule(SuperBITModule):
    _req_fields = ['mock_dir', 'outfile']
    _opt_fields = ['fname_base', 'meds_coadd', 'outdir', 'clobber', 'source_select',
                   'cut_stars', 'vb']

    def __init__(self, name, config):
        super(MedsmakerModule, self).__init__(name, config)

        # ...

        return

    def run(self, run_options, logprint):
        logprint(f'\nRunning module {self.name}\n')
        logprint(f'config:\n{self._config}')

        cmd = self._setup_run_command(run_options)

        rc = self._run_command(cmd, logprint)

        return rc

    def _setup_run_command(self, run_options):

        mock_dir = self._config['mock_dir']
        outfile = self._config['outfile']
        outdir = self._config['outdir']

        filepath = os.path.join(utils.get_module_dir(),
                                'medsmaker',
                                'scripts',
                                'process_mocks.py')

        base = f'python {filepath} {mock_dir} {outfile}'

        options = self._setup_options(run_options)

        cmd = base + options

        return cmd

class MetacalModule(SuperBITModule):
    _req_fields = ['medsfile', 'outfile']
    _opt_fields = ['outdir','start', 'end', 'plot', 'n', 'vb']

    def __init__(self, name, config):
        super(MetacalModule, self).__init__(name, config)

        col = 'outdir'
        if col not in self._config:
            self._config[col] = os.getcwd()

        return

    def run(self, run_options, logprint):
        logprint(f'\nRunning module {self.name}\n')
        logprint(f'config:\n{self._config}')

        cmd = self._setup_run_command(run_options)

        rc = self._run_command(cmd, logprint)

        return rc

    def _setup_run_command(self, run_options):

        run_name = run_options['run_name']
        outdir = self._config['outdir']
        medsfile = self._config['medsfile']
        outfile = self._config['outfile']
        mcal_dir = os.path.join(utils.get_module_dir(),
                                'metacalibration')
        filepath = os.path.join(mcal_dir, 'ngmix_fit_superbit3.py')

        base = f'python {filepath} {medsfile} {outfile}'

        # Set up some default values that require the run config
        col = 'n'
        if col not in self._config:
            self._config['n'] = run_options['ncores']

        col = 'plot'
        if col not in self._config:
            self._config['plot'] = run_options['run_diagnostics']

        # options = f' --outdir={outdir} --plot={plot} --n={ncores}' + \
        #     self._setup_options(run_options)
        options = self._setup_options(run_options)

        cmd = base + options

        return cmd

class NgmixFitModule(SuperBITModule):
    _req_fields = ['medsfile', 'outfile', 'config']
    _opt_fields = ['outdir', 'start', 'end', 'n', 'clobber', 'vb']

    def __init__(self, name, config):
        super(NgmixFitModule, self).__init__(name, config)

        col = 'outdir'
        if col not in self._config:
            self._config[col] = os.getcwd()

        return

    def run(self, run_options, logprint):
        logprint(f'\nRunning module {self.name}\n')
        logprint(f'config:\n{self._config}')

        cmd = self._setup_run_command(run_options)

        rc = self._run_command(cmd, logprint)

        return rc

    def _setup_run_command(self, run_options):

        outdir = self._config['outdir']

        medsfile = self._config['medsfile']
        outfile = self._config['outfile']
        outfile = os.path.join(outdir, outfile)
        config = self._config['config']

        ngmix_dir = os.path.join(utils.get_module_dir(),
                                'ngmix_fit')
        filepath = os.path.join(ngmix_dir, 'ngmix_fit.py')

        base = f'python {filepath} '

        # While these are considered required for the pipeline, they are
        # technically optional args in ngmix_fit.py due to testing option
        base += f'--medsfile={medsfile} --outfile={outfile} --config={config}'

        # Setup some options that rquire the run config
        col = 'n'
        if col not in self._config:
            self._config['n'] = run_options['ncores']

        options = self._setup_options(run_options)

        cmd = base + options

        return cmd

class ShearProfileModule(SuperBITModule):
    _req_fields = []
    _opt_fields = []

    def __init__(self, name, config):
        super(ShearProfileModule, self).__init__(name, config)

        raise Exception('Not yet implemented!')

        col = 'outdir'
        if col not in self._config:
            self._config[col] = os.getcwd()

        return

    def run(self, run_options, logprint):
        logprint(f'\nRunning module {self.name}\n')
        logprint(f'config:\n{self._config}')
<<<<<<< HEAD

        cmd = self._setup_run_command(run_options)

        rc = self._run_command(cmd, logprint)

        return rc

    def _setup_run_command(self, run_options):

        outdir = self._config['outdir']

        medsfile = self._config['medsfile']
        outfile = self._config['outfile']
        outfile = os.path.join(outdir, outfile)
        config = self._config['config']

        ngmix_dir = os.path.join(utils.get_module_dir(),
                                'ngmix_fit')
        filepath = os.path.join(ngmix_dir, 'ngmix_fit.py')

        base = f'python {filepath} '

        # While these are considered required for the pipeline, they are
        # technically optional args in ngmix_fit.py due to testing option
        base += f'--medsfile={medsfile} --outfile={outfile} --config={config}'

        # Setup some options that rquire the run config
        col = 'n'
        if col not in self._config:
            self._config['n'] = run_options['ncores']

        options = self._setup_options(run_options)

        cmd = base + options

=======

        cmd = self._setup_run_command(run_options)

        rc = self._run_command(cmd, logprint)

        return rc

    def _setup_run_command(self, run_options):

        outdir = self._config['outdir']

        medsfile = self._config['medsfile']
        outfile = self._config['outfile']
        outfile = os.path.join(outdir, outfile)
        config = self._config['config']

        ngmix_dir = os.path.join(utils.get_module_dir(),
                                'ngmix_fit')
        filepath = os.path.join(ngmix_dir, 'ngmix_fit.py')

        base = f'python {filepath} '

        # While these are considered required for the pipeline, they are
        # technically optional args in ngmix_fit.py due to testing option
        base += f'--medsfile={medsfile} --outfile={outfile} --config={config}'

        # Setup some options that rquire the run config
        col = 'n'
        if col not in self._config:
            self._config['n'] = run_options['ncores']

        options = self._setup_options(run_options)

        cmd = base + options

>>>>>>> 43d7f6cf
        return cmd

def build_module(name, config, logprint):
    name = name.lower()

    if name in MODULE_TYPES.keys():
        # User-defined input construction
        module = MODULE_TYPES[name](name, config)
    else:
        # Attempt generic input construction
        logprint(f'Warning: {name} is not a pre-defined module type.')
        logprint('Attempting generic module construction.')
        logprint('Module is not guaranteed to run succesfully.')

        module = SuperBITModule(name, config)

    return module

def make_test_ngmix_config(config_file='ngmix_test.yaml', outdir=None,
                           run_name=None, clobber=False):
    if outdir is not None:
        filename = os.path.join(outdir, config_file)

    if run_name is None:
        run_name = 'pipe_test'

    if (clobber is True) or (not os.path.exists(filename)):
        with open(filename, 'w') as f:
            CONFIG = {
                'gal': {
                    'model': 'bdf',
                },
                'psf': {
                    'model': 'gauss'
                },
                'priors': {
                    'T_range': [-1., 1.e3],
                    'F_range': [-100., 1.e9],
                    'g_sigma': 0.1,
                    'fracdev_mean': 0.5,
                    'fracdev_sigma': 0.1
                },
                'fit_pars': {
                    'method': 'lm',
                    'lm_pars': {
                        'maxfev':2000,
                        'xtol':5.0e-5,
                        'ftol':5.0e-5
                        }
                },
                'pixel_scale': 0.144, # arcsec / pixel
                'nbands': 1,
                'seed': 172396,
                'run_name': run_name
            }
            yaml.dump(CONFIG, f, default_flow_style=False)

    return filename

def make_test_config(config_file='pipe_test.yaml', outdir=None, clobber=False):
    if outdir is not None:
        filename = os.path.join(outdir, config_file)

    if (clobber is True) or (not os.path.exists(filename)):
        run_name = 'pipe_test'
        outdir = os.path.join(utils.TEST_DIR, run_name)
        medsfile = os.path.join(outdir, f'{run_name}_meds.fits')
        ngmix_test_config = make_test_ngmix_config('ngmix_test.yaml',
                                                   outdir=outdir,
                                                   run_name=run_name)
        with open(filename, 'w') as f:
            # Create dummy config file
            CONFIG = {
                'run_options': {
                    'run_name': run_name,
                    'outdir': outdir,
                    'vb': True,
                    'ncores': 8,
                    'run_diagnostics': True,
                    'order': [
                        'galsim',
                        'medsmaker',
                        'metacal',
                        'ngmix-fit'
                        ]
                },
                'galsim': {
                    'config_file': 'pipe_test.yaml',
                    # 'config_file': 'superbit_parameters_forecast.yaml',
                    'config_dir': os.path.join(utils.MODULE_DIR,
                                               'galsim',
                                               'config_files'),
                    'outdir': outdir,
                    'clobber': True
                },
                'medsmaker': {
                    'mock_dir': outdir,
                    'outfile': f'{run_name}_meds.fits',
                    'fname_base': run_name,
                    'outdir': outdir
                },
                'metacal': {
                    'medsfile': medsfile,
                    'outfile': f'{run_name}_mcal.fits',
                    'outdir': outdir,
                    'end': 100
                },
                'ngmix-fit': {
                    'medsfile': medsfile,
                    'outfile': f'{run_name}_ngmix.fits',
                    'config': ngmix_test_config,
                    'outdir': outdir,
                    'end': 100
                }
            }

            yaml.dump(CONFIG, f, default_flow_style=False)

    return filename

def get_module_types():
    return MODULE_TYPES

# NOTE: This is where you must register a new module
MODULE_TYPES = {
    'galsim': GalSimModule,
    'medsmaker': MedsmakerModule,
    'metacal': MetacalModule,
    'ngmix-fit': NgmixFitModule,
    'shear-profile': ShearProfileModule,
    }
<|MERGE_RESOLUTION|>--- conflicted
+++ resolved
@@ -350,12 +350,9 @@
             if hasattr(self._config, 'use_mpi'):
                 if self._config['use_mpi'] is True:
                     cmd = f'mpiexec -n {ncores} ' + cmd
-<<<<<<< HEAD
-=======
             if hasattr(self._config, 'use_srun'):
                 if self._config['use_srun'] is True:
                     cmd = f'srun --mpi=pmix ' + cmd
->>>>>>> 43d7f6cf
             else:
                 cmd = cmd + f' --ncores={ncores}'
 
@@ -525,7 +522,6 @@
     def run(self, run_options, logprint):
         logprint(f'\nRunning module {self.name}\n')
         logprint(f'config:\n{self._config}')
-<<<<<<< HEAD
 
         cmd = self._setup_run_command(run_options)
 
@@ -561,43 +557,6 @@
 
         cmd = base + options
 
-=======
-
-        cmd = self._setup_run_command(run_options)
-
-        rc = self._run_command(cmd, logprint)
-
-        return rc
-
-    def _setup_run_command(self, run_options):
-
-        outdir = self._config['outdir']
-
-        medsfile = self._config['medsfile']
-        outfile = self._config['outfile']
-        outfile = os.path.join(outdir, outfile)
-        config = self._config['config']
-
-        ngmix_dir = os.path.join(utils.get_module_dir(),
-                                'ngmix_fit')
-        filepath = os.path.join(ngmix_dir, 'ngmix_fit.py')
-
-        base = f'python {filepath} '
-
-        # While these are considered required for the pipeline, they are
-        # technically optional args in ngmix_fit.py due to testing option
-        base += f'--medsfile={medsfile} --outfile={outfile} --config={config}'
-
-        # Setup some options that rquire the run config
-        col = 'n'
-        if col not in self._config:
-            self._config['n'] = run_options['ncores']
-
-        options = self._setup_options(run_options)
-
-        cmd = base + options
-
->>>>>>> 43d7f6cf
         return cmd
 
 def build_module(name, config, logprint):

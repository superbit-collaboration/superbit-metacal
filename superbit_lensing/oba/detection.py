import os
import subprocess
import fitsio
from pathlib import Path
from glob import glob

from superbit_lensing import utils

import ipdb

class DetectionRunner(object):
    '''
    Runner class for detecting sources on the calibrated, bkg-subtracted
    detection image for the SuperBIT onboard analysis (OBA).

    NOTE: At this stage, input detection coadd should have a
    WCS solution in the header and the following structure:

    ext0: SCI (calibrated & background-subtracted)
    ext1: WGT (weight; 0 if masked, 1/sky_var otherwise)

    Afterwards, it will have the following structure:

    ext0: SCI (calibrated & background-subtracted)
    ext1: WGT (weight; 0 if masked, 1/sky_var otherwise)
    ext2: SEG (segmentation; 0 if sky, NUMBER if pixel is assigned to an obj)
    '''

    def __init__(self, config_file, run_dir, target_name=None,
                 sci_ext=0, wgt_ext=1):
        '''
        config_file: pathlib.Path
            The filepath of the base SExtractor config
        run_dir: pathlib.Path
            The OBA run directory for the given target
        target_name: str
            The name of the target. Default is to use the end of
            run_dir
        sci_ext: int
            The science frame fits extension
        wgt_ext: int
            The weight frame fits extension
        '''

        args = {
            'config_file': (config_file, Path),
            'run_dir': (run_dir, Path),
            'sci_ext': (sci_ext, int),
            'wgt_ext': (wgt_ext, int)
        }

        for name, tup in args.items():
            val, allowed_types = tup
            utils.check_type(name, val, allowed_types)
            setattr(self, name, val)

        if target_name is None:
            target_name = run_dir.name

        utils.check_type('target_name', target_name, str)
        self.target_name = target_name

        # the filepath of the detection coadd
        self.det_coadd = None

        # the filepath of the output detection catalog
        self.det_cat = None

        return

    def go(self, logprint, overwrite=False):
        '''
        Make a detection catalog by running SExtractor on the
        coadded detection image

        Steps:

        (1) Grab the detection image
        (2) Run SExtractor on the detection coadd
            NOTE: We ignore the single-band coadds for OBA
        (3) Collate any outputs needed for the final output format

        logprint: utils.LogPrint
            A LogPrint instance for simultaneous logging & printing
        overwrite: bool
            Set to overwrite existing files
        '''

        logprint('Grabbing the detection coadd...')
        self.get_det_coadd(logprint)

        logprint('Running source detection...')
        self.detect_sources(logprint, overwrite=overwrite)

        logprint('Collating...')
        self.collate_extensions(logprint)

        return

    def get_det_coadd(self, logprint):
        '''
        logprint: utils.LogPrint
            A LogPrint instance for simultaneous logging & printing
        '''

        det_dir = (self.run_dir / 'det/coadd/').resolve()
        det_fname = det_dir / f'{self.target_name}_coadd_det.fits'

        if not det_fname.is_file():
            raise OSError(f'{det_fname} does not exist!')

        self.det_coadd = det_fname

        return

    def detect_sources(self, logprint, overwrite=False):
        '''
        Detect sources on the detection coadd using SExtractor

        logprint: utils.LogPrint
            A LogPrint instance for simultaneous logging & printing
        overwrite: bool
            Set to overwrite existing files
        '''

        sci_ext = self.sci_ext
        wgt_ext = self.wgt_ext

<<<<<<< HEAD
        out_name = self.det_coadd.name.replace('.fits', '_cat.fits')
        out_dir = self.det_coadd.parents[1] / 'cat/'
        outfile = Path(
            out_dir / out_name
            )
=======
        out_dir = (self.run_dir / 'det/cat/').resolve()
        utils.make_dir(out_dir)

        out_dir

        outfile = out_dir / self.det_coadd.name.replace('.fits', '_cat.fits')
>>>>>>> e9e7f962

        det_sci = str(self.det_coadd) + f'[{sci_ext}]'
        det_wgt = str(self.det_coadd) + f'[{wgt_ext}]'

        if outfile.is_file():
            if overwrite is False:
                raise OSError(f'{outfile} already exists and '
                              'overwrite is False!')
            else:
                logprint(f'{outfile} exists; deleting as ' +
                         'overwrite is True')
                outfile.unlink()

        self._run_sextractor(
            logprint,
            str(outfile),
            det_sci,
            det_wgt,
            dual_mode=True,
            )

        return

    def _run_sextractor(self, logprint, outfile, sci, wgt=None,
                        dual_mode=True):
        '''
        logprint: utils.LogPrint
            A LogPrint instance for simultaneous logging & printing
        outfile: str
            The name of the output catalog file
        sci: str
            The sci filename of image1
        wgt: str
            The wgt filename of image1
        dual_mode: bool
            Set to True to run SExtractor in dual mode; extract sources
            in image1 using detections in image2 (det image)
        '''

        if dual_mode is True:
            # NOTE: this is a bit silly for the OBA, since we are running
            # on just the det image. However running in dual-mode with
            # det being both image1 and image2 guarantees us that the
            # source id order will be the same if we run on the single-
            # band coadds
            det_sci = sci
            det_wgt = wgt
        else:
            det_sci=None,
            det_wgt=None

        sextractor_cmd = self._setup_sextractor_cmd(
            outfile,
            sci,
            im_wgt=wgt,
            im2_sci=det_sci,
            im2_wgt=det_wgt
            )

        logprint()
        logprint(f'Sextractor cmd: {sextractor_cmd}')

        try:
            rc = utils.run_command(sextractor_cmd)

            logprint(f'SExtractor completed successfully')
            logprint()

        except Exception as e:
            logprint()
            logprint('WARNING: SExtractor failed with the following ' +
                          f'error:')
            raise e

        # TODO: Once the default config generation is working,
        # will want to clean them up here!
        # # move any extra created files if needed
        outdir = Path(outfile).parent
        if os.getcwd() != outdir:
            logprint('Cleaning up local directory...')
            cmd = f'mv *.xml *.fits {outdir}'
            logprint()
            logprint(cmd)
            os.system(cmd)
            logprint()

        return

    def _setup_sextractor_cmd(self, outfile, im_sci, im_wgt=None,
                              im2_sci=None, im2_wgt=None):
        '''
        outfile: str
            The name of the output catalog file
        im_sci: str
            The sci filename for main image
        im_wgt: str
            The wgt filename for main image
        im2_sci: str
            The sci filename for the detection image (dual mode)
        im2_wgt: str
            The wgt filename for the detection image (dual mode)
        '''

        config_file = self.config_file
        config_arg = f'-c {config_file}'

        cat_arg = f'-CATALOG_NAME {outfile}'

        image_args = f'{im_sci}'
        if im2_sci is not None:
            image_args += f', {im2_sci}'

        if im_wgt is not None:
            wgt_args = f'-WEIGHT_IMAGE {im_wgt}'
            if im2_wgt is not None:
                wgt_args = f'{wgt_args},{im2_wgt}'

            # TODO: Should we put this one in the config file instead?
            wgt_args = f'{wgt_args} -WEIGHT_TYPE MAP_WEIGHT'
        else:
            wgt_args = None

        # simultaneously handle sci files w/ & w/o extensions
        base = im_sci.split('.fits')[0]
        seg_name = f'{base}.sgm.fits'
        ctype = 'SEGMENTATION'
        check_arg = f'-CHECKIMAGE_TYPE {ctype} -CHECKIMAGE_NAME {seg_name}'

        cmd = ' '.join([
            'sex', image_args, config_arg, cat_arg, wgt_args, check_arg
            ])

        # now setup a few additional default configuration files
        config_dir = Path(utils.MODULE_DIR) / 'oba/configs/sextractor/'

        # this sets the photometric parameters that SExtractor computes
        param_file = str(config_dir / 'sb_sextractor.param')
        cmd += f' -PARAMETERS_NAME {param_file}'

        # this sets the detection filter
        filter_file = str(config_dir / 'default.conv')
        cmd += f' -FILTER_NAME {filter_file}'

        # this sets the neural network for the star classifier
        nnw_file = str(config_dir / 'default.nnw')
        cmd += f' -STARNNW_NAME {nnw_file}'

        return cmd

    def collate_extensions(self, logprint):
        '''
        Collate outputs to match requirements for final format
        beamed down by OBA (CookieCutter). For now, this just
        means the coadd segmentation map

        logprint: utils.LogPrint
            A LogPrint instance for simultaneous logging & printing
        '''

        det_file = str(self.det_coadd)
        seg_file = str(self.det_coadd).replace('.fits', '.sgm.fits')

        # has the same hdr as det coadd SCI
        seg = fitsio.read(seg_file)

        with fitsio.FITS(det_file, 'rw') as fits:
            fits.create_image_hdu(
                img=seg,
                dtype='i4',
                dims=seg.shape,
                extname='SEG'
                )

        # now cleanup old wgt files
        Path(seg_file).unlink()

        return<|MERGE_RESOLUTION|>--- conflicted
+++ resolved
@@ -126,20 +126,13 @@
         sci_ext = self.sci_ext
         wgt_ext = self.wgt_ext
 
-<<<<<<< HEAD
         out_name = self.det_coadd.name.replace('.fits', '_cat.fits')
         out_dir = self.det_coadd.parents[1] / 'cat/'
+        utils.make_dir(out_dir)
+
         outfile = Path(
             out_dir / out_name
             )
-=======
-        out_dir = (self.run_dir / 'det/cat/').resolve()
-        utils.make_dir(out_dir)
-
-        out_dir
-
-        outfile = out_dir / self.det_coadd.name.replace('.fits', '_cat.fits')
->>>>>>> e9e7f962
 
         det_sci = str(self.det_coadd) + f'[{sci_ext}]'
         det_wgt = str(self.det_coadd) + f'[{wgt_ext}]'

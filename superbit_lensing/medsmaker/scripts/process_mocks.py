--- conflicted
+++ resolved
@@ -25,29 +25,19 @@
                     help='Output directory for MEDS file')
 parser.add_argument('-fname_base', action='store', type=str, default=None,
                     help='Basename of mock image files')
-<<<<<<< HEAD
 parser.add_argument('-run_name', action='store', type=str, default=None,
                     help='Name of mock simulation run')
 parser.add_argument('-meds_coadd', action='store_true', default=False,
-=======
-parser.add_argument('-psf_mode', action='store', choices=['piff', 'psfex'],default='piff',
+                    help='Set to keep coadd cutout in MEDS file')
+parser.add_argument('-psf_mode', action='store', choices=['piff', 'psfex'], default='piff',
                     help='model exposure PSF using either piff or psfex')
-parser.add_argument('--meds_coadd', action='store_true', default=False,
->>>>>>> 44e8045b
-                    help='Set to keep coadd cutout in MEDS file')
 parser.add_argument('--clobber', action='store_true', default=False,
                     help='Set to overwrite files')
 parser.add_argument('--source_select', action='store_true', default=False,
                     help='Set to select sources during MEDS creation')
-<<<<<<< HEAD
-parser.add_argument('--select_stars', action='store_true', default=False,
-                    help='Set to remove stars during source selection')
-parser.add_argument('--vb', action='store_true', default=False,
-=======
 parser.add_argument('--select_truth_stars', action='store_true', default=False,
                     help='Set to match against truth catalog for PSF model fits')
-parser.add_argument('-v', '--verbose', action='store_true', default=False,
->>>>>>> 44e8045b
+parser.add_argument('--vb', action='store_true', default=False,
                     help='Verbosity')
 
 def main():
@@ -55,21 +45,13 @@
     mock_dir = args.mock_dir
     outfile = args.outfile
     outdir = args.outdir
-<<<<<<< HEAD
     run_name = args.run_name
-    use_coadd = args.meds_coadd
-    clobber = args.clobber
-    source_selection = args.source_select
-    select_stars = args.select_stars
-    vb = args.vb
-=======
     psf_mode = args.psf_mode
     use_coadd = args.meds_coadd
     clobber = args.clobber
     source_selection = args.source_select
     select_truth_stars = args.select_truth_stars
-    vb = args.verbose
->>>>>>> 44e8045b
+    vb = args.vb
 
     if args.outdir is None:
         outdir = mock_dir

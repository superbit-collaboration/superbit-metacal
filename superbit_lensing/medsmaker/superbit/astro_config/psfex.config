# Default configuration file for PSFEx 3.17.1
# EB 2016-06-28
#

#-------------------------------- PSF model ----------------------------------

BASIS_TYPE      PIXEL           # NONE, PIXEL, GAUSS-LAGUERRE or FILE
BASIS_NUMBER    20              # Basis number or parameter
PSF_SAMPLING    0.5            # Sampling step in pixel units (0.0 = auto)
PSF_ACCURACY    0.01            # Accuracy to expect from PSF "pixel" values
PSF_SIZE        101,101           # Image size of the PSF model

#------------------------- Point source measurements -------------------------

CENTER_KEYS     XWIN_IMAGE,YWIN_IMAGE # Catalogue parameters for source pre-centering
PHOTFLUX_KEY    FLUX_APER(1)    # Catalogue parameter for photometric norm.
PHOTFLUXERR_KEY FLUXERR_APER(1) # Catalogue parameter for photometric error

#----------------------------- PSF variability -------------------------------

PSFVAR_KEYS     XWIN_IMAGE,YWIN_IMAGE # Catalogue or FITS (preceded by :) params
PSFVAR_GROUPS   1,1             # Group tag for each context key
PSFVAR_DEGREES  3               # Polynom degree for each group

#----------------------------- Sample selection ------------------------------

SAMPLE_AUTOSELECT  N           # Automatically select the FWHM (Y/N) ?
SAMPLEVAR_TYPE    NONE         # File-to-file PSF variability: NONE or SEEING
SAMPLE_FWHMRANGE   1,20        # Allowed FWHM range (2.7,3.2)
SAMPLE_VARIABILITY 1.0         # Allowed FWHM variability (1.0 = 100%)
SAMPLE_MINSN       0.01           # Minimum S/N for a source to be used
SAMPLE_MAXELLIP    0.75         # Maximum (A-B)/(A+B) for a source to be used

#----------------------------- Output catalogs -------------------------------

OUTCAT_TYPE        FITS_LDAC      # NONE, ASCII_HEAD, ASCII, FITS_LDAC
OUTCAT_NAME        psfex_out.cat  # Output catalog filename


#------------------------------- Check-plots ----------------------------------

<<<<<<< HEAD
CHECKPLOT_DEV       PDF         # NULL, XWIN, TK, PS, PSC, XFIG, PNG,
                                # JPEG, AQT, PDF or SVG
CHECKPLOT_RES       0           # Check-plot resolution (0 = default)
CHECKPLOT_ANTIALIAS Y           # Anti-aliasing using convert (Y/N) ?
CHECKPLOT_TYPE      SELECTION_FWHM,FWHM,ELLIPTICITY,COUNTS,COUNT_FRACTION,CHI2,RESIDUALS
=======
CHECKPLOT_DEV       PDF         # NULL, XWIN, TK, PS, PSC, XFIG,
CHECKPLOT_RES       0           # Check-plot resolution (0 = default)
CHECKPLOT_ANTIALIAS Y           # Anti-aliasing using convert (Y/N)?
CHECKPLOT_TYPE      SELECTION_FWHM,FWHM,ELLIPTICITY,COUNTS,CHI2,RESIDUALS
>>>>>>> e2ffacf5
                                # or NONE
CHECKPLOT_NAME      selfwhm,fwhm,ellipticity,counts,countfrac,chi2,resi

#------------------------------ Check-Images ---------------------------------

CHECKIMAGE_TYPE CHI,PROTOTYPES,SAMPLES,RESIDUALS,SNAPSHOTS
                                # or MOFFAT,-MOFFAT,-SYMMETRICAL
CHECKIMAGE_NAME chi.fits,proto.fits,samp.fits,resi.fits,snap.fits
                                # Check-image filenames

#----------------------------- Miscellaneous ---------------------------------

PSF_DIR                         # Where to write PSFs (empty=same as input)
VERBOSE_TYPE    FULL            # can be QUIET,NORMAL,LOG or FULL
WRITE_XML       Y               # Write XML file (Y/N)?
XML_NAME        psfex.xml       # Filename for XML output
NTHREADS        0               # Number of simultaneous threads for
                                # the SMP version of PSFEx
                                # 0 = automatic<|MERGE_RESOLUTION|>--- conflicted
+++ resolved
@@ -39,18 +39,10 @@
 
 #------------------------------- Check-plots ----------------------------------
 
-<<<<<<< HEAD
-CHECKPLOT_DEV       PDF         # NULL, XWIN, TK, PS, PSC, XFIG, PNG,
-                                # JPEG, AQT, PDF or SVG
-CHECKPLOT_RES       0           # Check-plot resolution (0 = default)
-CHECKPLOT_ANTIALIAS Y           # Anti-aliasing using convert (Y/N) ?
-CHECKPLOT_TYPE      SELECTION_FWHM,FWHM,ELLIPTICITY,COUNTS,COUNT_FRACTION,CHI2,RESIDUALS
-=======
 CHECKPLOT_DEV       PDF         # NULL, XWIN, TK, PS, PSC, XFIG,
 CHECKPLOT_RES       0           # Check-plot resolution (0 = default)
 CHECKPLOT_ANTIALIAS Y           # Anti-aliasing using convert (Y/N)?
 CHECKPLOT_TYPE      SELECTION_FWHM,FWHM,ELLIPTICITY,COUNTS,CHI2,RESIDUALS
->>>>>>> e2ffacf5
                                 # or NONE
 CHECKPLOT_NAME      selfwhm,fwhm,ellipticity,counts,countfrac,chi2,resi
 

--- conflicted
+++ resolved
@@ -439,12 +439,9 @@
                         # if there is no overlap in the image, skip this obj
                         self.logprint(f'Object {indx} has no overlap in image ' +
                                       f'{im_name}; skipping')
-<<<<<<< HEAD
-=======
 
                         # TODO: shouldn't have happened given above; check
                         ipdb.set_trace()
->>>>>>> 14a00642
                         continue
 
                     cutout_shape = (obj['boxsize'], obj['boxsize'])
@@ -588,10 +585,7 @@
             except NoOverlapError:
                 # if there is no overlap in the image, do not add the stamp
                 # to the allocated memory for this extension
-<<<<<<< HEAD
-=======
                 skip_list.append(indx)
->>>>>>> 14a00642
                 continue
 
         return Npix, skip_list

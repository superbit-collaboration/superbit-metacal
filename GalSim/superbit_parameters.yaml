# SuperBIT parameters
# -------------------
pixel_scale:        0.206       # Pixel scale                               [arcsec/px]
gain:               3.33        # Camera gain                               [ADU / e-]
image_xsize:        6665        # Horizontal image size                     [px]
image_ysize:        4453        # Vertical image size                       [px]
exp_time:           300         # Exposure time per image                   [s]
tel_diam:           0.5         # Telescope aperture diameter               [m]
# Define strut parameters. BIT has four orthogonal struts that
# are ~12mm wide, and the exit pupil diameter is 137.4549 mm (Zemax)
nstruts:            4           # Number of M2 struts                       []
strut_thick:        0.087       # Fraction of diameter strut thickness      [m/m]
strut_theta:        90          # Angle between vertical and nearest        [deg]
obscuration:        0.380       # Fraction of aperture obscured by M2       []

# Simulated image parameters
# --------------------------
cra:                19.3        # Central Right Ascension                   [hrs]
cdec:               -33.1       # Central Declination                       [deg]
sky_bkg:            0.32        # mean sky background from AG's paper       [ADU / s / px]
sky_sigma:          0.0957      # standard deviation of sky background      [ADU / s / px]  
nobj:               1000        # Number of galaxies (COSMOS 25.2 depth)    []
nstars:             350         # Number of stars in the field              []
nexp:               9           # Number of exposures per PSF model         []
nclustergal:        30          # Number of cluster galaxies (arbitrary)    []

# Simulated cluster parameters
# ----------------------------
lam:                625         # Fiducial wavelength for abberations       [nm]
mass:               1.0e15      # Cluster mass                              [Msol / h]
nfw_z_halo:         0.17        # redshift of the halo                      []
nfw_conc:           4           # Concentration parameter = virial radius / NFW scale radius
omega_m:            0.3         # Omega matter for the background cosmology.
omega_lam:          0.7         # Omega lambda for the background cosmology.

# Run parameters
# --------------
# Define some paths and filenames
<<<<<<< HEAD
psf_path:           './data/flight_jitter_only_oversampled_1x/'
cosmosdir:          '/data/catalogs/COSMOS_25.2_training_sample/' # Path to COSMOS data directory 
cat_file_name:      'real_galaxy_catalog_25.2.fits' # catalog file name for COSMOS (in cosmosdir)
fit_file_name:      'real_galaxy_catalog_25.2_fits.fits' # fit file name for COSMOS (in cosmosdir)
cluster_cat_name:   '/data/catalogs/COSMOS_23.5_training_sample/real_galaxy_catalog_23.5.fits' # path to cluster catalog
bp_file:            './data/lum_throughput.csv' # file with bandpass data
outdir:             './output/' # directory where output images and truth catalogs are saved
=======
psf_path:       './data/flight_jitter_only_oversampled_1x/'
cosmosdir:      './data/catalogs/COSMOS_25.2_training_sample/' # Path to COSMOS data directory 
cat_file_name:  'real_galaxy_catalog_25.2.fits' # catalog file name for COSMOS (in cosmosdir)
fit_file_name:  'real_galaxy_catalog_25.2_fits.fits' # fit file name for COSMOS (in cosmosdir)
cluster_cat_name:   './data/catalogs/COSMOS_23.5_training_sample/real_galaxy_catalog_23.5.fits' # path to cluster catalog
bp_file:        './data/lum_throughput.csv' # file with bandpass data
outdir:         './output/' # directory where output images and truth catalogs are saved
>>>>>>> 01d42097

# Misc parameters
# ---------------
noise_seed:         23058923781     # Random number seed for image noise
galobj_seed:        23058923781     # Random number seed for galaxy objects
cluster_seed:       892375351       # Random number seed fro cluster galaxies
stars_seed:         2308173501873   # Random number seed for stars
<|MERGE_RESOLUTION|>--- conflicted
+++ resolved
@@ -36,23 +36,13 @@
 # Run parameters
 # --------------
 # Define some paths and filenames
-<<<<<<< HEAD
 psf_path:           './data/flight_jitter_only_oversampled_1x/'
-cosmosdir:          '/data/catalogs/COSMOS_25.2_training_sample/' # Path to COSMOS data directory 
+cosmosdir:          './data/catalogs/COSMOS_25.2_training_sample/' # Path to COSMOS data directory 
 cat_file_name:      'real_galaxy_catalog_25.2.fits' # catalog file name for COSMOS (in cosmosdir)
 fit_file_name:      'real_galaxy_catalog_25.2_fits.fits' # fit file name for COSMOS (in cosmosdir)
-cluster_cat_name:   '/data/catalogs/COSMOS_23.5_training_sample/real_galaxy_catalog_23.5.fits' # path to cluster catalog
+cluster_cat_name:   './data/catalogs/COSMOS_23.5_training_sample/real_galaxy_catalog_23.5.fits' # path to cluster catalog
 bp_file:            './data/lum_throughput.csv' # file with bandpass data
 outdir:             './output/' # directory where output images and truth catalogs are saved
-=======
-psf_path:       './data/flight_jitter_only_oversampled_1x/'
-cosmosdir:      './data/catalogs/COSMOS_25.2_training_sample/' # Path to COSMOS data directory 
-cat_file_name:  'real_galaxy_catalog_25.2.fits' # catalog file name for COSMOS (in cosmosdir)
-fit_file_name:  'real_galaxy_catalog_25.2_fits.fits' # fit file name for COSMOS (in cosmosdir)
-cluster_cat_name:   './data/catalogs/COSMOS_23.5_training_sample/real_galaxy_catalog_23.5.fits' # path to cluster catalog
-bp_file:        './data/lum_throughput.csv' # file with bandpass data
-outdir:         './output/' # directory where output images and truth catalogs are saved
->>>>>>> 01d42097
 
 # Misc parameters
 # ---------------
